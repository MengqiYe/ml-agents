--- conflicted
+++ resolved
@@ -97,14 +97,9 @@
         self, decision_requests: DecisionSteps
     ) -> Tuple[SplitObservations, np.ndarray]:
         vec_vis_obs = SplitObservations.from_observations(decision_requests.obs)
-<<<<<<< HEAD
-        # mask = None
-        mask = torch.ones([len(decision_requests), np.sum(self.discrete_act_size)])
-=======
         mask = None
         if len(self.discrete_act_size) > 0:
             mask = torch.ones([len(decision_requests), np.sum(self.discrete_act_size)])
->>>>>>> f213278d
         if decision_requests.action_mask is not None:
             mask = torch.as_tensor(
                 1 - np.concatenate(decision_requests.action_mask, axis=1)
