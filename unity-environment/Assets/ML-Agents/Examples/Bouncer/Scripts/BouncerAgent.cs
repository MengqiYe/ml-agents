--- conflicted
+++ resolved
@@ -24,17 +24,10 @@
         AddVectorObs(banana.transform.position.z / 25f);
     }
 
-<<<<<<< HEAD
-    public override void AgentAction(float[] act)
-    {
-        float x = Mathf.Clamp(act[0], -1, 1);
-        float z = Mathf.Clamp(act[1], -1, 1);
-=======
     public override void AgentAction(float[] vectorAction, string textAction)
 	{
         float x = Mathf.Clamp(vectorAction[0], -1, 1);
         float z = Mathf.Clamp(vectorAction[1], -1, 1);
->>>>>>> 6b2df93d
         rb.velocity = new Vector3(x, 0, z) ;
         if (rb.velocity.magnitude < 0.01f){
             AddReward(-1);
